--- conflicted
+++ resolved
@@ -19,15 +19,10 @@
 reqwest = { "version" = "0.11.3", "features" = ["blocking"] }
 serde = { "version" = "1.0.126", "features" = ["derive"] }
 serde_json = "1.0.64"
-<<<<<<< HEAD
-strum = "0.20.0"
+strum = "0.21.0"
 strum_macros = "0.21.1"
-url = "2.2.1"
-=======
-strum = "0.21.0"
-strum_macros = "0.20.1"
 url = "2.2.2"
->>>>>>> 45e8e211
+
 
 [dev-dependencies]
 dotenv = "0.15.0"
